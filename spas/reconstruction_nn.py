--- conflicted
+++ resolved
@@ -17,7 +17,6 @@
 import numpy as np
 from matplotlib import pyplot as plt
 
-<<<<<<< HEAD
 from spyrit.core.train import load_net   
 from spyrit.core.noise import Poisson   
 from spyrit.core.meas import HadamSplit   
@@ -27,18 +26,6 @@
 from spyrit.misc.sampling import Permutation_Matrix, reorder
 from spyrit.misc.statistics import Cov2Var
 from spyrit.misc.walsh_hadamard import walsh2_matrix
-=======
-from spyrit.core.recon import PinvNet, DCNet
-from spyrit.core.train import load_net 
-from spyrit.misc.statistics import Cov2Var
-from spyrit.misc.walsh_hadamard import walsh2_matrix
-from spyrit.core.noise import Poisson
-from spyrit.core.meas import HadamSplit   
-from spyrit.core.prep import SplitPoisson  
-from spyrit.core.recon import TikhonovMeasurementPriorDiag
-from spyrit.core.nnet import Unet
-from spyrit.misc.sampling import Permutation_Matrix, reorder
->>>>>>> 15d95f70
 
 from spas.noise import noiseClass
 from spas.metadata import AcquisitionParameters
@@ -133,10 +120,6 @@
         net_order   = 'var'
     
     bs = 256
-<<<<<<< HEAD
-=======
-    # net_suffix  = f'N0_{network_params.N0}_N_{network_params.img_size}_M_{network_params.M}_epo_30_lr_0.001_sss_10_sdr_0.5_bs_{bs}_reg_1e-07'
->>>>>>> 15d95f70
     net_suffix  = f'N0_{network_params.N0}_N_{network_params.img_size}_M_{network_params.M}_epo_30_lr_0.001_sss_10_sdr_0.5_bs_{bs}_reg_1e-07_light'
     
     net_folder= f'{net_arch}_{net_denoi}_{net_data}/'
@@ -242,11 +225,6 @@
     #     method. Defaults to None.
     
     proportion = spectral_data.shape[0]//batches # Amount of wavelengths per batch
-<<<<<<< HEAD
-=======
-    
-    # img_size = model.Acq.FO.h # image assumed to be square
->>>>>>> 15d95f70
     img_size = model.Acq.meas_op.h
     recon = np.zeros((spectral_data.shape[0], img_size, img_size))
     start = perf_counter_ns()
